# Copyright (c) 2025 ByteDance Ltd. and/or its affiliates
# SPDX-License-Identifier: MIT

"""
Ollama API client wrapper with tool integration
"""

import json
import random
import time
from typing import override

import openai
from ollama import chat as ollama_chat
from openai.types.responses import (
    EasyInputMessageParam,
    FunctionToolParam,
    ResponseFunctionToolCallParam,
    ResponseInputParam,
)
from openai.types.responses.response_input_param import FunctionCallOutput

from ..tools.base import Tool, ToolCall, ToolResult
from ..utils.config import ModelParameters
from .base_client import BaseLLMClient
from .llm_basics import LLMMessage, LLMResponse


class OllamaClient(BaseLLMClient):
    def __init__(self, model_parameters: ModelParameters):
        super().__init__(model_parameters)

        # ollama default api key is ollama
        self.api_key = "ollama"

        self.client: openai.OpenAI = openai.OpenAI(
            # by default ollama doesn't require any api key. It should set to be "ollama".
            api_key=self.api_key,
            base_url=model_parameters.base_url
            if model_parameters.base_url
<<<<<<< HEAD
            else "http://localhost:11434",
=======
            else "http://localhost:11434/v1",
>>>>>>> 1bf5f717
        )

        self.message_history: ResponseInputParam = []

    @override
    def set_chat_history(self, messages: list[LLMMessage]) -> None:
        self.message_history = self.parse_messages(messages)

    @override
    def chat(
        self,
        messages: list[LLMMessage],
        model_parameters: ModelParameters,
        tools: list[Tool] | None = None,
        reuse_history: bool = True,
    ) -> LLMResponse:
        """Send chat messages to OpenAI with optional tool support."""
        openai_messages: ResponseInputParam = self.parse_messages(messages)

        tool_schemas = None
        if tools:
            tool_schemas = [
                FunctionToolParam(
                    name=tool.name,
                    description=tool.description,
                    parameters=tool.get_input_schema(),
                    strict=True,
                    type="function",
                )
                for tool in tools
            ]

        if reuse_history:
            self.message_history = self.message_history + openai_messages
        else:
            self.message_history = openai_messages

        response = None
        error_message = ""
        for i in range(model_parameters.max_retries):
            try:
                response = ollama_chat(
                    messages=self.message_history,
                    model=model_parameters.model,
                    tools=tool_schemas if tool_schemas else openai.NOT_GIVEN,
                    # temperature=model_parameters.temperature,
                    # top_p=model_parameters.top_p,
                    # max_output_tokens=model_parameters.max_tokens,
                )
                break
            except Exception as e:
                error_message += f"Error {i + 1}: {str(e)}\n"
                # Randomly sleep for 3-30 seconds
                time.sleep(random.randint(3, 30))
                continue

        if response is None:
            raise ValueError(
                f"Failed to get response from OpenAI after max retries: {error_message}"
            )

        content = ""
        tool_calls: list[ToolCall] = []
        if response.message.tool_calls:
            for output_block in response.message.tool_calls:
                if output_block.type == "function_call":
                    tool_calls.append(
                        ToolCall(
                            call_id=output_block.call_id,
                            name=output_block.name,
                            arguments=json.loads(output_block.arguments)
                            if output_block.arguments
                            else {},
                            id=output_block.id,
                        )
                    )
                    tool_call_param = ResponseFunctionToolCallParam(
                        arguments=output_block.arguments,
                        call_id=output_block.call_id,
                        name=output_block.name,
                        type="function_call",
                    )
                    if output_block.status:
                        tool_call_param["status"] = output_block.status
                    if output_block.id:
                        tool_call_param["id"] = output_block.id
                    self.message_history.append(tool_call_param)
                elif output_block.type == "message":
                    for content_block in output_block.content:
                        if content_block.type == "output_text":
                            content += content_block.text

        if content != "":
            self.message_history.append(
                EasyInputMessageParam(content=content, role="assistant", type="message")
            )
        usage = None
        # ollama doesn't provide usage
        # TODO is there any method that we could actually count the token ?
        """
        usage = LLMUsage(
            input_tokens=response.usage.input_tokens,
            output_tokens=response.usage.output_tokens,
            cache_read_input_tokens=response.usage.input_tokens_details.cached_tokens,
            reasoning_tokens=response.usage.output_tokens_details.reasoning_tokens,
        )
        """

        llm_response = LLMResponse(
            content=content,
            usage=usage,
            model=response.model,
            finish_reason=response.done_reason,
            tool_calls=tool_calls if len(tool_calls) > 0 else None,
        )

        # Record trajectory if recorder is available
        if self.trajectory_recorder:
            self.trajectory_recorder.record_llm_interaction(
                messages=messages,
                response=llm_response,
                provider="openai",
                model=model_parameters.model,
                tools=tools,
            )

        return llm_response

    @override
    def supports_tool_calling(self, model_parameters: ModelParameters) -> bool:
        """
        Check if the current model supports tool calling.
        TODO: there should be a more robust way to handle tool_support check or we have to manually type every supported model which is not really that feasible. for example deepseek familay has deepseek:1.5b deepseek:7b ...
        """
        tool_support_model = [
            "deepseek-r1",
            "qwen3",
            "llama3.1",
            "llama3.2",
            "mistral",
            "qwen2.5",
            "qwen2.5-coder",
            "mistral-nemo",
            "llama3.3",
            "qwq",
            "mistral-small",
            "mixtral",
            "smollm2",
            "llama4",
            "command-r",
            "hermes3",
            "phi4-mini",
            "granite3.3",
            "devstral",
            "mistral-small3.1",
        ]

        return any(model in model_parameters.model for model in tool_support_model)

    def parse_messages(self, messages: list[LLMMessage]) -> ResponseInputParam:
        """
        Ollama parse messages should be compatible with openai handling
        """
        openai_messages: ResponseInputParam = []
        for msg in messages:
            if msg.tool_result:
                openai_messages.append(self.parse_tool_call_result(msg.tool_result))
            elif msg.tool_call:
                openai_messages.append(self.parse_tool_call(msg.tool_call))
            else:
                if not msg.content:
                    raise ValueError("Message content is required")
                if msg.role == "system":
                    openai_messages.append({"role": "system", "content": msg.content})
                elif msg.role == "user":
                    openai_messages.append({"role": "user", "content": msg.content})
                elif msg.role == "assistant":
                    openai_messages.append(
                        {"role": "assistant", "content": msg.content}
                    )
                else:
                    raise ValueError(f"Invalid message role: {msg.role}")
        return openai_messages

    def parse_tool_call(self, tool_call: ToolCall) -> ResponseFunctionToolCallParam:
        """Parse the tool call from the LLM response."""
        return ResponseFunctionToolCallParam(
            call_id=tool_call.call_id,
            name=tool_call.name,
            arguments=json.dumps(tool_call.arguments),
            type="function_call",
        )

    def parse_tool_call_result(
        self, tool_call_result: ToolResult
    ) -> FunctionCallOutput:
        """Parse the tool call result from the LLM response."""
        result: str = ""
        if tool_call_result.result:
            result = result + tool_call_result.result + "\n"
        if tool_call_result.error:
            result += tool_call_result.error
        result = result.strip()

        return FunctionCallOutput(
            call_id=tool_call_result.call_id,
            id=tool_call_result.id,
            output=result,
            type="function_call_output",
        )<|MERGE_RESOLUTION|>--- conflicted
+++ resolved
@@ -38,11 +38,7 @@
             api_key=self.api_key,
             base_url=model_parameters.base_url
             if model_parameters.base_url
-<<<<<<< HEAD
-            else "http://localhost:11434",
-=======
             else "http://localhost:11434/v1",
->>>>>>> 1bf5f717
         )
 
         self.message_history: ResponseInputParam = []
